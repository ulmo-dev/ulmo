"""
    PyHIS.core
    ~~~~~~~~~~

    Core data models for PyHIS
"""

import itertools
import logging

import numpy as np
import pandas
import suds

import pyhis
from . import waterml
from . import shapefile

try:
    from . import cache
    if not cache.USE_CACHE:
        cache = None
except ImportError:
    cache = None

__all__ = ['Site', 'Source', 'TimeSeries', 'Variable', 'Units']


# fancy this up a bit sometime
LOG_FORMAT = '%(message)s'
logging.basicConfig(format=LOG_FORMAT)
logger = logging.getLogger(__name__)


class Site(object):
    """
    Contains information about a site
    """
    _timeseries_list = ()
    _dataframe = None
    _site_info = None
    _use_cache = None
    source = None
    name = None
    code = None
    id = None
    network = None
    latitude = None
    longitude = None

    def __init__(self, code=None, name=None, id=None, network=None,
                 latitude=None, longitude=None, source=None, use_cache=True):
        self.code = code
        self.name = name
        self.id = id
        self.network = network
        self.latitude = latitude
        self.longitude = longitude
        self.source = source
        self._use_cache = use_cache

    @property
    def dataframe(self):
        if not self._timeseries_list:
            self._update_site_info()
        if not self._dataframe:
            self._update_dataframe()
        return self._dataframe

    @property
    def site_info(self):
        if not self._site_info:
            self._update_site_info()
        return self._site_info

    @property
    def timeseries_list(self):
        if not len(self._timeseries_list):
            self._update_timeseries_list()
        return self._timeseries_list

    @property
    def variables(self):
        return [series.variable for series in self.timeseries_list]

    def _update_dataframe(self):
        ts_dict = dict((ts.variable.code, ts.series)
                       for ts in self.timeseries_list)
        self._dataframe = pandas.DataFrame(ts_dict)

    def _update_site_info(self):
        """makes a GetSiteInfo updates site info and series information"""
        self._site_info = self.source.suds_client.service.GetSiteInfoObject(
            '%s:%s' % (self.network, self.code))

        if len(self._site_info.site) > 1 or \
               len(self._site_info.site[0].seriesCatalog) > 1:
            raise NotImplementedError(
                "Multiple site instances or multiple seriesCatalogs not "
                "currently supported")

    def _update_timeseries_list(self):
        """updates the time series list"""
        cache_enabled = self._use_cache and cache

        if cache_enabled:
            self._timeseries_list = cache.get_timeseries_list_for_site(self)
        else:
            self._timeseries_list = waterml.get_timeseries_list_for_site(self)

    def __repr__(self):
        return "<Site: %s [%s]>" % (self.name, self.code)


class Source(object):
    """Represents a water data source"""
    suds_client = None
    url = None
    _description = None
    _sites = {}
    _use_cache = None

    def __init__(self, wsdl_url, use_cache=True):
        self.suds_client = suds.client.Client(wsdl_url)
        self.url = wsdl_url
        self._use_cache = use_cache

    @property
    def sites(self):
        if not self._sites:
            self._update_sites()
        return self._sites

    @property
    def description(self):
        if not self._description:
            self._update_description()
        return self._description

    def _update_description(self):
        """update self._description"""
        cache_enabled = self._use_cache and cache

        if cache_enabled:
            self._description = cache.get_description_for_source(self)
        else:
            self._description = waterml.get_description_for_source(self)

    def _update_sites(self):
        """update the self._sites dict"""
        cache_enabled = self._use_cache and cache

        if cache_enabled:
            self._sites = cache.get_sites_for_source(self)
        else:
            self._sites = waterml.get_sites_for_source(self)

    def __len__(self):
        len(self._sites)

<<<<<<< HEAD
    def within_shapefile(self, file_name, ):
        

    def within_polygon(self):
        
=======
    def __repr__(self):
        return "<Source: %s>" % (self.url)

>>>>>>> 37883ec4

class TimeSeries(object):
    """
    Contains information about a time series
    """

    site = None
    variable = None
    count = None
    method = None
    quality_control_level = None
    begin_datetime = None
    end_datetime = None
    _series = ()
    _quantity = None
    _use_cache = None

    def __init__(self, variable=None, count=None, method=None,
                 quality_control_level=None, begin_datetime=None,
                 end_datetime=None, site=None, use_cache=True):
        self.variable = variable
        self.count = count
        self.method = method
        self.quality_control_level = quality_control_level
        self.begin_datetime = begin_datetime
        self.end_datetime = end_datetime
        self.site = site
        self._use_cache = use_cache

    @property
    def series(self):
        if not len(self._series):
            self._update_series()
        return self._series

    @property
    def quantity(self):
        if not self._quantity:
            self._update_series()
        return self._quantity

    def _update_series(self):
        cache_enabled = self._use_cache and cache
        if cache_enabled:
            self._series, self._quantity = \
                          cache.get_series_and_quantity_for_timeseries(self)
        else:
            self._series, self._quantity = \
                          waterml.get_series_and_quantity_for_timeseries(self)

    def __repr__(self):
        return "<TimeSeries: %s (%s - %s)>" % (
            self.variable.name, self.begin_datetime, self.end_datetime)


class Units(object):
    """
    Contains information about units of measurement
    """

    name = None
    abbreviation = None
    code = None

    def __init__(self, name=None, abbreviation=None, code=None):
        self.name = name
        self.abbreviation = abbreviation
        self.code = code

    def __repr__(self):
        return "<Units: %s [%s]>" % (self.name, self.abbreviation)


class Variable(object):
    """
    Contains information about a variable
    """

    name = None
    code = None
    id = None
    vocabulary = None
    units = None
    no_data_value = None

    def __init__(self, name=None, code=None, id=None, vocabulary=None,
                 units=None, no_data_value=None):
        self.name = name
        self.code = code
        self.id = id
        self.vocabulary = vocabulary
        self.units = units
        self.no_data_value = no_data_value

    def __repr__(self):
        return "<Variable: %s [%s]>" % (self.name, self.code)<|MERGE_RESOLUTION|>--- conflicted
+++ resolved
@@ -158,17 +158,15 @@
     def __len__(self):
         len(self._sites)
 
-<<<<<<< HEAD
     def within_shapefile(self, file_name, ):
-        
+        pass
 
     def within_polygon(self):
-        
-=======
+        pass
+
     def __repr__(self):
         return "<Source: %s>" % (self.url)
 
->>>>>>> 37883ec4
 
 class TimeSeries(object):
     """
