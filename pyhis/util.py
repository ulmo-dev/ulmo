--- conflicted
+++ resolved
@@ -28,10 +28,13 @@
             return sites
 
     get_all_sites_query = source.suds_client.service.GetSites('')
-    sites = [_site_from_wml_siteInfo(site, source)
-             for site in get_all_sites_query.site]
+    site_list = [_site_from_wml_siteInfo(site, source)
+                 for site in get_all_sites_query.site]
+
     if cache:
-        cache._update_cache_sites(sites, source)
+        cache._update_cache_sites(site_list, source)
+
+    sites = dict([(site.code, site) for site in site_list])
 
     return sites
 
@@ -59,7 +62,6 @@
     if geolocation:
         latitude, longitude = _lat_long_from_geolocation(geolocation)
 
-<<<<<<< HEAD
     return pyhis.Site(
         name=site.siteInfo.siteName,
         code=site_code.value,
@@ -68,17 +70,6 @@
         latitude=latitude,
         longitude=longitude,
         client=client)
-=======
-    return (site_code.value,
-            pyhis.Site(
-                name=site.siteInfo.siteName,
-                code=site_code.value,
-                id=getattr(site_code, '_siteID', None),
-                network=site_code._network,
-                location=getattr(site.siteInfo, 'geoLocation', None),
-                client=client)
-            )
->>>>>>> 2cc05da3
 
 
 def _variable_from_wml_variableInfo(variable_info):
