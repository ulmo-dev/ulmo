--- conflicted
+++ resolved
@@ -380,17 +380,11 @@
         'usgs/nwis/site_%s_daily.xml' % site_code)
     nwis.hdf5.update_site_data(site_code, path=test_file_path,
             input_file=site_data_file, autorepack=False)
-<<<<<<< HEAD
     site_data = nwis.hdf5.get_site_data(site_code, path=test_file_path, start=date_str)
     for par, data in site_data.iteritems():
         first_value = data['values'][0]
         assert datetime.datetime.strptime(first_value["datetime"], '%Y-%m-%dT%H:%M:%S') >= datetime.datetime.strptime(date_str, '%Y-%m-%d')
-=======
-    site_data = nwis.hdf5.get_site_data(site_code, parameter_code=parameter_code, path=test_file_path, start=date_str)
-    for par, data in site_data:
-        first_value = data['values'][0]
-        assert first_value["datetime"] >= datetime.strptime(date_str, '%Y-%m-%d')
->>>>>>> cbf8d940
+
 
 
 def test_site_data_filter_by_date_single_param(test_file_path):
@@ -403,11 +397,7 @@
             input_file=site_data_file, autorepack=False)
     site_data = nwis.hdf5.get_site_data(site_code, path=test_file_path, start=date_str)
     first_value = site_data[parameter_code]['values'][0]
-<<<<<<< HEAD
     assert datetime.datetime.strptime(first_value["datetime"], '%Y-%m-%dT%H:%M:%S') >= datetime.datetime.strptime(date_str, '%Y-%m-%d')
-=======
-    assert first_value["datetime"] >= datetime.datetime.strptime(date_str, '%Y-%m-%d')
->>>>>>> cbf8d940
 
 
 def test_site_data_update_site_list_with_multiple_updates(test_file_path):
